--- conflicted
+++ resolved
@@ -5,6 +5,7 @@
 	"crypto/hmac"
 	"crypto/sha256"
 	"errors"
+	"fmt"
 	"reflect"
 
 	"go.minekube.com/common/minecraft/component"
@@ -114,36 +115,16 @@
 	}
 	cfg := b.config()
 	if cfg.Forwarding.Mode == config.VelocityForwardingMode && p.Channel == velocityIpForwardingChannel {
-
-<<<<<<< HEAD
-		// proposedForwardingVersion := velocityDefaultForwardingVersion
 		requestedForwardingVersion := velocityDefaultForwardingVersion
 		// Check version
 		if len(p.Data) == 1 {
-			// requested := int(p.Data[0])
-			// if !(requested >= velocityDefaultForwardingVersion) {
-			// 	b.log.Info("invalid modern forwarding version", "requested", requested)
-			// 	b.serverConn.disconnect()
-			// 	return
-			// }
-			// proposedForwardingVersion = min(requested, velocityWithKeyForwardingVersion)
-=======
-		requestedForwardingVersion := velocityDefaultForwardingVersion
-		// Check version
-		if len(p.Data) == 1 {
->>>>>>> 3b08b443
 			requestedForwardingVersion = int(p.Data[0])
 		}
 
 		forwardingData, err := createVelocityForwardingData(
 			[]byte(cfg.Forwarding.VelocitySecret),
 			netutil.Host(b.serverConn.Player().RemoteAddr()),
-<<<<<<< HEAD
-			b.serverConn.player.profile,
-			b.serverConn.player.playerKey, requestedForwardingVersion,
-=======
 			b.serverConn.player, requestedForwardingVersion,
->>>>>>> 3b08b443
 		)
 		if err != nil {
 			b.log.Error(err, "error creating velocity forwarding data")
@@ -245,6 +226,7 @@
 		return nil, err
 	}
 
+	fmt.Println("!!!!!!!!!!!!!!!!!!!!!!!!! Should not be used, velocity forwarding packet??")
 	// This serves as additional redundancy. The key normally is stored in the
 	// login start to the server, but some setups require this.
 	if actualVersion >= velocityWithKeyForwardingVersion {
